--- conflicted
+++ resolved
@@ -447,42 +447,6 @@
         self.stream.disable()
     }
 
-<<<<<<< HEAD
-    /// Changes the buffer and restarts or continues a double buffer
-    /// transfer. This must be called immediately after a transfer complete
-    /// event. Returns (old_buffer, `CurrentBuffer`, remaining), where
-    /// `old_buffer` is the old buffer, `CurrentBuffer` indicates which buffer
-    /// the data represents, and `remaining` indicates the number of remaining
-    /// data in the transfer. If an error occurs, this method will return the
-    /// new buffer with the error.
-    ///
-    /// This method will clear the transfer complete flag on entry, it will also
-    /// clear it again if an overrun occurs during its execution. Moreover, if
-    /// an overrun occurs, the stream will be disabled and the transfer error
-    /// flag will be set. This method can be called before the end of an ongoing
-    /// transfer only if not using double buffering, in that case, the current
-    /// transfer will be canceled and a new one will be started. A `NotReady`
-    /// error will be returned if this method is called before the end of a
-    /// transfer while double buffering.
-    pub fn next_transfer(
-        &mut self,
-        mut new_buf: BUF,
-    ) -> Result<(BUF, CurrentBuffer, usize), DMAError<BUF>> {
-        if self.double_buf.is_some()
-            && DIR::direction() != DmaDirection::MemoryToMemory
-        {
-            if !STREAM::get_transfer_complete_flag() {
-                return Err(DMAError::NotReady(new_buf));
-            }
-            self.stream.clear_transfer_complete_interrupt();
-            // NOTE(unsafe) We now own this buffer and we won't call any &mut
-            // methods on it until the end of the DMA transfer
-            let (new_buf_ptr, new_buf_len) = unsafe { new_buf.write_buffer() };
-
-            // We can't change the transfer length while double buffering
-            if new_buf_len < usize::from(self.transfer_length) {
-                return Err(DMAError::SmallBuffer(new_buf));
-=======
     /// Changes the buffer and restarts or continues a transfer.
     /// The closure is called with the old completed buffer as arguments and
     /// must return `(BUF, T)` where `BUF` is the new buffer
@@ -510,16 +474,18 @@
     /// * If the buffer address poisoning itself fails because the DMA has overrun,
     ///   the closure will still be called and the buffer address is updated but
     ///   the DMA stream will error (TEIF) and disable itself.
+    ///
+    /// A `remaining` parameter is also passed to the closure. This indicates
+    /// the number of transfers not completed in the previous DMA transfer.
     pub fn next_transfer_with<F, T>(&mut self, func: F) -> Result<T, DMAError>
     where
-        F: FnOnce(BUF, CurrentBuffer) -> (BUF, T),
+        F: FnOnce(BUF, CurrentBuffer, usize) -> (BUF, T),
     {
         let (single_buffer, inactive) = match STREAM::get_inactive_buffer() {
             None => {
                 // Single buffer mode
                 self.stream.disable();
                 (true, CurrentBuffer::Buffer0)
->>>>>>> 5f97920b
             }
             Some(inactive) => {
                 // Double buffer mode
@@ -527,18 +493,6 @@
                     // DMA has not released a buffer
                     return Err(DMAError::NotReady);
                 }
-<<<<<<< HEAD
-
-                // "Subsequent reads and writes cannot be moved ahead of
-                // preceding reads"
-                compiler_fence(Ordering::Acquire);
-
-                // We always have a buffer, so unwrap can't fail
-                let old_buf = self.buf.replace(new_buf).unwrap();
-
-                return Ok((old_buf, CurrentBuffer::FirstBuffer, 0));
-            } else {
-=======
                 // Poison the peripheral's inactive memory address to get a memory
                 // error instead of potentially silent corruption.
                 // If DMA wins the race (overrun) to the inactive buffer
@@ -547,7 +501,6 @@
                 // the stream.
                 // If DMA wins the race by the time we write the new valid address
                 // (below), it gets a bus error and errors/stops.
->>>>>>> 5f97920b
                 unsafe {
                     self.stream.set_memory_address(inactive, 0xffff_ffffusize);
                 }
@@ -562,51 +515,25 @@
         // NOTE: The data cache also needs to be flushed (if enabled).
         fence(Ordering::SeqCst);
 
-<<<<<<< HEAD
-                // double buffering, unwrap can never fail
-                let old_buf = self.double_buf.replace(new_buf).unwrap();
-
-                return Ok((old_buf, CurrentBuffer::DoubleBuffer, 0));
-            }
-        }
-        self.stream.disable();
-        self.stream.clear_transfer_complete_interrupt();
-=======
+        // Check how many data in the transfer are remaining.
+        let remaining_data = STREAM::get_number_of_transfers();
+
         // This buffer is inactive now and can be accessed.
         // NOTE(panic): We always hold ownership in lieu of the DMA peripheral.
         let buf = self.buf[inactive as usize].take().unwrap();
 
-        let (mut buf, result) = func(buf, inactive);
->>>>>>> 5f97920b
+        let (mut buf, result) = func(buf, inactive, remaining_data as usize);
 
         // NOTE(unsafe) We now own this buffer and we won't access it
         // until the end of the DMA transfer.
         let (buf_ptr, buf_len) = unsafe { buf.write_buffer() };
 
-<<<<<<< HEAD
-        // Check how many data in the transfer are remaining.
-        let remaining_data = STREAM::get_number_of_transfers();
-
-        // NOTE(unsafe) We now own this buffer and we won't call any &mut
-        // methods on it until the end of the DMA transfer
-        let buf_len = unsafe {
-            let (buf_ptr, buf_len) = new_buf.write_buffer();
-
-            self.stream.set_memory_address(buf_ptr as u32);
-            buf_len
-        };
-        self.stream.set_number_of_transfers(buf_len as u16);
-
-        // We own the buffer now, so unwrap is always safe.
-        let old_buf = self.buf.replace(new_buf).unwrap();
-=======
         // Keep ownership of the active buffer in lieu of the DMA peripheral.
         self.buf[inactive as usize].replace(buf);
 
         // Protect the instruction sequence of preceding (new) buffer content access
         // and subsequent DMA enable/address update. See the matching fence() above.
         fence(Ordering::SeqCst);
->>>>>>> 5f97920b
 
         if single_buffer {
             // Set length before the writing the new valid address.
@@ -625,9 +552,6 @@
             self.stream.set_memory_address(inactive, buf_ptr as usize);
         }
 
-<<<<<<< HEAD
-        Ok((old_buf, CurrentBuffer::FirstBuffer, remaining_data as usize))
-=======
         // Acknowledge the TCIF.
         self.stream.clear_transfer_complete_interrupt();
 
@@ -657,15 +581,18 @@
     pub fn next_transfer(
         &mut self,
         new_buf: BUF,
-    ) -> Result<(BUF, CurrentBuffer), DMAError> {
+    ) -> Result<(BUF, CurrentBuffer, usize), DMAError> {
         let mut buf = new_buf;
-        let current = self.next_transfer_with(|mut old, current| {
-            core::mem::swap(&mut old, &mut buf);
-            (old, current)
-        })?;
+        let mut last_remaining = 0usize;
+
+        let current =
+            self.next_transfer_with(|mut old, current, remaining| {
+                core::mem::swap(&mut old, &mut buf);
+                last_remaining = remaining;
+                (old, current)
+            })?;
         // TODO: return buf on Err
-        Ok((buf, current))
->>>>>>> 5f97920b
+        Ok((buf, current, last_remaining))
     }
 
     /// Stops the stream and returns the underlying resources.
@@ -732,148 +659,6 @@
     pub fn get_transfer_complete_flag(&self) -> bool {
         STREAM::get_transfer_complete_flag()
     }
-<<<<<<< HEAD
-
-    /// Changes the buffer and restarts or continues a double buffer
-    /// transfer. This must be called immediately after a transfer complete
-    /// event. The closure must return `(BUF, T)` where `BUF` is the new buffer
-    /// to be used. This method can be called before the end of an ongoing
-    /// transfer only if not using double buffering, in that case, the current
-    /// transfer will be canceled and a new one will be started. A `NotReady`
-    /// error will be returned if this method is called before the end of a
-    /// transfer while double buffering and the closure won't be executed.
-    ///
-    /// The closure accepts the current buffer, the `CurrentBuffer` indicating
-    /// which buffer is provided, and a `remaining` parameter indicating the
-    /// number of transfers not completed in the DMA transfer.
-    ///
-    /// # Panics
-    ///
-    /// This method will panic when double buffering and one or both of the
-    /// following conditions happen:
-    ///
-    /// * The new buffer's length is smaller than the one used in the `init` method.
-    /// * The closure `f` takes too long to return and a buffer overrun occurs.
-    ///
-    /// # Safety
-    ///
-    /// Memory corruption might occur in the previous buffer, the one passed to
-    /// the closure, if an overrun occurs in double buffering mode.
-    ///
-    /// # Panics
-    ///
-    /// This method will panic if an overrun is detected while double buffering.
-    pub unsafe fn next_transfer_with<F, T>(
-        &mut self,
-        f: F,
-    ) -> Result<T, DMAError<()>>
-    where
-        F: FnOnce(BUF, CurrentBuffer, usize) -> (BUF, T),
-    {
-        if self.double_buf.is_some()
-            && DIR::direction() != DmaDirection::MemoryToMemory
-        {
-            if !STREAM::get_transfer_complete_flag() {
-                return Err(DMAError::NotReady(()));
-            }
-            self.stream.clear_transfer_complete_interrupt();
-
-            let current_buffer = STREAM::current_buffer();
-            // double buffering, unwrap can never fail
-            let db = if current_buffer == CurrentBuffer::DoubleBuffer {
-                self.buf.take().unwrap()
-            } else {
-                self.double_buf.take().unwrap()
-            };
-            let r = f(db, !current_buffer, 0);
-            let mut new_buf = r.0;
-            let (new_buf_ptr, new_buf_len) = new_buf.write_buffer();
-
-            // We can't change the transfer length while double buffering
-            assert!(
-                new_buf_len >= usize::from(self.transfer_length),
-                "Second Buffer not big enough"
-            );
-
-            // We don't know how long the closure took to complete, we might
-            // have changed the current buffer twice (or any even number of
-            // times) and got back to the same buffer we had in the beginning of
-            // the method, check for that
-            if STREAM::get_transfer_complete_flag() {
-                // If this is true, then RAM corruption might have occurred,
-                // there's nothing we can do apart from panicking.  TODO: Is
-                // this the best solution ? The closure based approach seems
-                // necessary if we want to support BBqueue.
-                panic!("Overrun");
-            }
-
-            if current_buffer == CurrentBuffer::DoubleBuffer {
-                self.stream.set_memory_address(new_buf_ptr as u32);
-
-                // Check again if an overrun occurred, the buffer address won't
-                // be updated in that case
-                if self.stream.get_memory_address() != new_buf_ptr as u32 {
-                    panic!("Overrun");
-                }
-
-                // "Subsequent reads and writes cannot be moved ahead of
-                // preceding reads"
-                compiler_fence(Ordering::Acquire);
-
-                self.buf.replace(new_buf);
-                return Ok(r.1);
-            } else {
-                self.stream
-                    .set_memory_double_buffer_address(new_buf_ptr as u32);
-                if self.stream.get_memory_double_buffer_address()
-                    != new_buf_ptr as u32
-                {
-                    panic!("Overrun");
-                }
-
-                // "Subsequent reads and writes cannot be moved ahead of
-                // preceding reads"
-                compiler_fence(Ordering::Acquire);
-
-                self.double_buf.replace(new_buf);
-                return Ok(r.1);
-            }
-        }
-        self.stream.disable();
-        self.stream.clear_transfer_complete_interrupt();
-
-        // "No re-ordering of reads and writes across this point is allowed"
-        compiler_fence(Ordering::SeqCst);
-
-        let remaining_data = STREAM::get_number_of_transfers();
-
-        // Can never fail, we never let the Transfer without a buffer
-        let old_buf = self.buf.take().unwrap();
-        let r = f(old_buf, CurrentBuffer::FirstBuffer, remaining_data as usize);
-        let mut new_buf = r.0;
-
-        let (buf_ptr, buf_len) = new_buf.write_buffer();
-        self.stream.set_memory_address(buf_ptr as u32);
-        self.stream.set_number_of_transfers(buf_len as u16);
-        self.buf.replace(new_buf);
-
-        // Ensure that all transfers to normal memory complete before
-        // subsequent memory transfers.
-        //
-        // The new memory buffer is almost certainly in normal memory, so we
-        // ensure that all transfers there complete before proceeding to enable
-        // the stream
-        cortex_m::asm::dmb();
-
-        // "Preceding reads and writes cannot be moved past subsequent writes"
-        compiler_fence(Ordering::Release);
-
-        self.stream.enable();
-
-        Ok(r.1)
-    }
-=======
->>>>>>> 5f97920b
 }
 
 impl<STREAM, PERIPHERAL, DIR, BUF> Drop
