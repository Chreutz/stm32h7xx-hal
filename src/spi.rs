//! Serial Peripheral Interface (SPI) bus

use crate::hal;
pub use crate::hal::spi::{
    Mode, Phase, Polarity, MODE_0, MODE_1, MODE_2, MODE_3,
};
use crate::stm32::rcc::{d2ccip1r, d3ccipr};
use crate::stm32::spi1::cfg1::MBR_A as MBR;
use core::ptr;
use nb;
use stm32h7::Variant::Val;
use core::convert::From;

use crate::stm32::{SPI1, SPI2, SPI3, SPI4, SPI5, SPI6};

use crate::gpio::gpioa::{PA12, PA5, PA6, PA7, PA9};
use crate::gpio::gpiob::{PB10, PB13, PB14, PB15, PB2, PB3, PB4, PB5};
use crate::gpio::gpioc::{PC1, PC10, PC11, PC12, PC2, PC3};
use crate::gpio::gpiod::{PD3, PD6, PD7};
use crate::gpio::gpioe::{PE12, PE13, PE14, PE2, PE5, PE6};
use crate::gpio::gpiof::{PF11, PF7, PF8, PF9};
use crate::gpio::gpiog::{PG11, PG12, PG13, PG14, PG9};
use crate::gpio::gpioh::{PH6, PH7};
use crate::gpio::gpioi::{PI1, PI2, PI3};
use crate::gpio::gpioj::{PJ10, PJ11};
use crate::gpio::gpiok::PK0;

use crate::gpio::{Alternate, AF5, AF6, AF7, AF8};

use crate::rcc::Ccdr;
use crate::time::Hertz;

/// SPI error
#[derive(Debug)]
pub enum Error {
    /// Overrun occurred
    Overrun,
    /// Mode fault occurred
    ModeFault,
    /// CRC error
    Crc,
    #[doc(hidden)]
    _Extensible,
}

pub trait Pins<SPI> {}
pub trait PinSck<SPI> {}
pub trait PinMiso<SPI> {}
pub trait PinMosi<SPI> {}

impl<SPI, SCK, MISO, MOSI> Pins<SPI> for (SCK, MISO, MOSI)
where
    SCK: PinSck<SPI>,
    MISO: PinMiso<SPI>,
    MOSI: PinMosi<SPI>,
{
}

/// A structure for specifying SPI configuration.
///
/// This structure uses builder semantics to generate the configuration.
///
/// `Example`
/// ```
/// use embedded_hal::spi::Mode;
///
/// let config = Config::new(Mode::MODE_0)
///     .frame_size(8)
///     .freeze();
/// ```
#[derive(Copy, Clone)]
pub struct Config {
    mode: Mode,
    swap_miso_mosi: bool,
    cs_delay: f32,
    frame_size: u8,
}

impl Config {
    /// Create a default configuration for the SPI interface.
    ///
    /// Arguments:
    /// * `mode` - The SPI mode to configure.
    pub fn new(mode: Mode) -> Self {
        Config {
            mode: mode,
            swap_miso_mosi: false,
            cs_delay: 0.0,
            frame_size: 8_u8,
        }
    }

    /// Specify that the SPI MISO/MOSI lines are swapped.
    ///
    /// Note:
    /// * This function updates the HAL peripheral to treat the pin provided in the MISO parameter
    /// as the MOSI pin and the pin provided in the MOSI parameter as the MISO pin.
    pub fn swap_mosi_miso(&mut self) -> &mut Self {
        self.swap_miso_mosi = true;
        self
    }

    /// Specify a delay between CS assertion and the beginning of the SPI transaction.
    ///
    /// Note:
    /// * This function introduces a delay on SCK from the initiation of the transaction. The delay
    /// is specified as a number of SCK cycles, so the actual delay may vary.
    ///
    /// Arguments:
    /// * `delay` - The delay between CS assertion and the start of the transaction in seconds.
<<<<<<< HEAD
    /// register for the output pin. 
=======
    /// register for the output pin.
>>>>>>> 36f3a227
    pub fn cs_delay(&mut self, delay: f32) -> &mut Self {
        self.cs_delay = delay;
        self
    }

    /// Specify the SPI transaction size.
    ///
    /// Arguments:
    /// * `frame_size` - The size of each SPI transaction in bits.
    pub fn frame_size(&mut self, frame_size: u8) -> &mut Self {
        self.frame_size = frame_size;
        self
    }

    /// Freeze the SPI configuration for use in initialization.
    pub fn freeze(&self) -> Self {
        *self
    }
}

impl From<Mode> for Config {
    fn from(mode: Mode) -> Self {
        Self::new(mode).freeze()
    }
}

/// A filler type for when the SCK pin is unnecessary
pub struct NoSck;
/// A filler type for when the Miso pin is unnecessary
pub struct NoMiso;
/// A filler type for when the Mosi pin is unnecessary
pub struct NoMosi;

macro_rules! pins {
    ($($SPIX:ty: SCK: [$($SCK:ty),*] MISO: [$($MISO:ty),*] MOSI: [$($MOSI:ty),*])+) => {
        $(
            $(
                impl PinSck<$SPIX> for $SCK {}
            )*
            $(
                impl PinMiso<$SPIX> for $MISO {}
            )*
            $(
                impl PinMosi<$SPIX> for $MOSI {}
            )*
        )+
    }
}

pins! {
    SPI1:
        SCK: [
            NoSck,
            PA5<Alternate<AF5>>,
            PB3<Alternate<AF5>>,
            PG11<Alternate<AF5>>
        ]
        MISO: [
            NoMiso,
            PA6<Alternate<AF5>>,
            PB4<Alternate<AF5>>,
            PG9<Alternate<AF5>>
        ]
        MOSI: [
            NoMosi,
            PA7<Alternate<AF5>>,
            PB5<Alternate<AF5>>,
            PD7<Alternate<AF5>>
        ]
    SPI2:
        SCK: [
            NoSck,
            PA9<Alternate<AF5>>,
            PA12<Alternate<AF5>>,
            PB10<Alternate<AF5>>,
            PB13<Alternate<AF5>>,
            PD3<Alternate<AF5>>,
            PI1<Alternate<AF5>>
        ]
        MISO: [
            NoMiso,
            PB14<Alternate<AF5>>,
            PC2<Alternate<AF5>>,
            PI2<Alternate<AF5>>
        ]
        MOSI: [
            NoMosi,
            PB15<Alternate<AF5>>,
            PC1<Alternate<AF5>>,
            PC3<Alternate<AF5>>,
            PI3<Alternate<AF5>>
        ]
    SPI3:
        SCK: [
            NoSck,
            PB3<Alternate<AF6>>,
            PC10<Alternate<AF6>>
        ]
        MISO: [
            NoMiso,
            PB4<Alternate<AF6>>,
            PC11<Alternate<AF6>>
        ]
        MOSI: [
            NoMosi,
            PB2<Alternate<AF7>>,
            PB5<Alternate<AF7>>,
            PC12<Alternate<AF6>>,
            PD6<Alternate<AF5>>
        ]
    SPI4:
        SCK: [
            NoSck,
            PE2<Alternate<AF5>>,
            PE12<Alternate<AF5>>
        ]
        MISO: [
            NoMiso,
            PE5<Alternate<AF5>>,
            PE13<Alternate<AF5>>
        ]
        MOSI: [
            NoMosi,
            PE6<Alternate<AF5>>,
            PE14<Alternate<AF5>>
        ]
    SPI5:
        SCK: [
            NoSck,
            PF7<Alternate<AF5>>,
            PH6<Alternate<AF5>>,
            PK0<Alternate<AF5>>
        ]
        MISO: [
            NoMiso,
            PF8<Alternate<AF5>>,
            PH7<Alternate<AF5>>,
            PJ11<Alternate<AF5>>
        ]
        MOSI: [
            NoMosi,
            PF9<Alternate<AF5>>,
            PF11<Alternate<AF5>>,
            PJ10<Alternate<AF5>>
        ]
    SPI6:
        SCK: [
            NoSck,
            PA5<Alternate<AF8>>,
            PB3<Alternate<AF8>>,
            PG13<Alternate<AF5>>
        ]
        MISO: [
            NoMiso,
            PA6<Alternate<AF8>>,
            PB4<Alternate<AF8>>,
            PG12<Alternate<AF5>>
        ]
        MOSI: [
            NoMosi,
            PA7<Alternate<AF8>>,
            PB5<Alternate<AF8>>,
            PG14<Alternate<AF5>>
        ]
}

/// Interrupt events
pub enum Event {
    /// New data has been received
    Rxp,
    /// Data can be sent
    Txp,
    /// An error occurred
    Error,
}

#[derive(Debug)]
pub struct Spi<SPI, PINS> {
    pub spi: SPI,
    pins: PINS,
}

pub trait SpiExt<SPI>: Sized {
    fn spi<PINS, T, C>(
        self,
        pins: PINS,
        config: C,
        freq: T,
        ccdr: &Ccdr,
    ) -> Spi<SPI, PINS>
    where
        PINS: Pins<SPI>,
        T: Into<Hertz>,
        C: Into<Config>;
}

macro_rules! spi {
	($($SPIX:ident: ($spiX:ident, $apbXenr:ident,
                     $spiXen:ident, $pclkX:ident),)+) => {
	    $(
            impl<PINS> Spi<$SPIX, PINS> {
                pub fn $spiX<T, C>(
                    spi: $SPIX,
                    pins: PINS,
                    config: C,
                    freq: T,
                    ccdr: &Ccdr,
                ) -> Self
                where
                    PINS: Pins<$SPIX>,
                    T: Into<Hertz>,
                    C: Into<Config>,
                {
                    // Enable clock for SPI
                    ccdr.rb.$apbXenr.modify(|_, w| w.$spiXen().enabled());

                    // Disable SS output
                    spi.cfg2.write(|w| w.ssoe().disabled());

                    let config: Config = config.into();

                    let spi_freq = freq.into().0;
	                let spi_ker_ck = match Self::kernel_clk(ccdr) {
                        Some(ker_hz) => ker_hz.0,
                        _ => panic!("$SPIX kernel clock not running!")
                    };
                    let mbr = match spi_ker_ck / spi_freq {
                        0 => unreachable!(),
                        1..=2 => MBR::DIV2,
                        3..=5 => MBR::DIV4,
                        6..=11 => MBR::DIV8,
                        12..=23 => MBR::DIV16,
                        24..=47 => MBR::DIV32,
                        48..=95 => MBR::DIV64,
                        96..=191 => MBR::DIV128,
                        _ => MBR::DIV256,
                    };
                    spi.cfg1.modify(|_, w| {
                        w.mbr()
                            .variant(mbr) // master baud rate
                            .dsize()
                            .bits(config.frame_size - 1)
                    });

                    // ssi: select slave = master mode
                    spi.cr1.write(|w| w.ssi().slave_not_selected());

                    // Calculate the CS->transaction cycle delay bits.
                    let mut cycle_delay = (config.cs_delay * spi_freq as f32) as u32;

                    if cycle_delay > 0xF {
                        cycle_delay = 0xF;
                    }

                    // mstr: master configuration
                    // lsbfrst: MSB first
                    // ssm: enable software slave management (NSS pin
                    // free for other uses)
                    // comm: full-duplex
                    spi.cfg2.write(|w| {
                        w.cpha()
                            .bit(config.mode.phase ==
                                 Phase::CaptureOnSecondTransition)
                            .cpol()
                            .bit(config.mode.polarity == Polarity::IdleHigh)
                            .master()
                            .master()
                            .lsbfrst()
                            .msbfirst()
                            .ssm()
                            .enabled()
                            .mssi().bits(cycle_delay as u8)
                            .ioswp().bit(config.swap_miso_mosi == true)
                            .comm()
                            .full_duplex()
                    });

                    // spe: enable the SPI bus
                    spi.cr1.write(|w| w.ssi().slave_not_selected().spe().enabled());

                    Spi { spi, pins }
                }

                /// Enable interrupts for the given `event`:
                ///  - Received data ready to be read (RXP)
                ///  - Transmit data register empty (TXP)
                ///  - Error
                pub fn listen(&mut self, event: Event) {
                    match event {
                        Event::Rxp => self.spi.ier.modify(|_, w|
                                                w.rxpie().not_masked()),
                        Event::Txp => self.spi.ier.modify(|_, w|
                                                w.txpie().not_masked()),
                        Event::Error => self.spi.ier.modify(|_, w| {
                            w.udrie() // Underrun
                                .not_masked()
                                .ovrie() // Overrun
                                .not_masked()
                                .crceie() // CRC error
                                .not_masked()
                                .modfie() // Mode fault
                                .not_masked()
                        }),
                    }
                }

                /// Disable interrupts for the given `event`:
                ///  - Received data ready to be read (RXP)
                ///  - Transmit data register empty (TXP)
                ///  - Error
                pub fn unlisten(&mut self, event: Event) {
                    match event {
                        Event::Rxp => self.spi.ier.modify(|_, w|
                                                w.rxpie().masked()),
                        Event::Txp => self.spi.ier.modify(|_, w|
                                                w.txpie().masked()),
                        Event::Error => self.spi.ier.modify(|_, w| {
                            w.udrie() // Underrun
                                .masked()
                                .ovrie() // Overrun
                                .masked()
                                .crceie() // CRC error
                                .masked()
                                .modfie() // Mode fault
                                .masked()
                        }),
                    }
                }

                /// Return `true` if the TXP flag is set, i.e. new
                /// data to transmit can be written to the SPI.
                pub fn is_txp(&self) -> bool {
                    self.spi.sr.read().txp().is_not_full()
                }

                /// Return `true` if the RXP flag is set, i.e. new
                /// data has been received and can be read from the
                /// SPI.
                pub fn is_rxp(&self) -> bool {
                    self.spi.sr.read().rxp().is_not_empty()
                }

                /// Return `true` if the MODF flag is set, i.e. the
                /// SPI has experienced a mode fault
                pub fn is_modf(&self) -> bool {
                    self.spi.sr.read().modf().is_fault()
                }

                /// Return `true` if the OVR flag is set, i.e. new
                /// data has been received while the receive data
                /// register was already filled.
                pub fn is_ovr(&self) -> bool {
                    self.spi.sr.read().ovr().is_overrun()
                }

                pub fn free(self) -> ($SPIX, PINS) {
                    (self.spi, self.pins)
                }
            }

            impl SpiExt<$SPIX> for $SPIX {
	            fn spi<PINS, T, C>(self,
                                pins: PINS,
                                config: C,
                                freq: T,
                                ccdr: &Ccdr) -> Spi<$SPIX, PINS>
	            where
	                PINS: Pins<$SPIX>,
	                T: Into<Hertz>,
                    C: Into<Config>,
	            {
	                Spi::$spiX(self, pins, config, freq, ccdr)
	            }
	        }


            impl<PINS, T> hal::spi::FullDuplex<T> for Spi<$SPIX, PINS> {
                type Error = Error;

                fn read(&mut self) -> nb::Result<T, Error> {
                    let sr = self.spi.sr.read();

                    Err(if sr.ovr().is_overrun() {
                        nb::Error::Other(Error::Overrun)
                    } else if sr.modf().is_fault() {
                        nb::Error::Other(Error::ModeFault)
                    } else if sr.crce().is_error() {
                        nb::Error::Other(Error::Crc)
                    } else if sr.rxp().is_not_empty() {
                        // NOTE(read_volatile) read only 1 byte (the
                        // svd2rust API only allows reading a
                        // half-word)
                        return Ok(unsafe {
                            ptr::read_volatile(
                                &self.spi.rxdr as *const _ as *const T,
                            )
                        });
                    } else {
                        nb::Error::WouldBlock
                    })
                }

                fn send(&mut self, byte: T) -> nb::Result<(), Error> {
                    let sr = self.spi.sr.read();

                    Err(if sr.ovr().is_overrun() {
                        nb::Error::Other(Error::Overrun)
                    } else if sr.modf().is_fault() {
                        nb::Error::Other(Error::ModeFault)
                    } else if sr.crce().is_error() {
                        nb::Error::Other(Error::Crc)
                    } else if sr.txp().is_not_full() {
                        // NOTE(write_volatile) see note above
                        unsafe {
                            ptr::write_volatile(
                                &self.spi.txdr as *const _ as *mut T,
                                byte,
                            )
                        }
                        // write CSTART to start a transaction in
                        // master mode
                        self.spi.cr1.modify(|_, w| w.cstart().started());

                        return Ok(());
                    } else {
                        nb::Error::WouldBlock
                    })
                }
            }

            impl<PINS> hal::blocking::spi::transfer::Default<u8>
                for Spi<$SPIX, PINS> {}

            impl<PINS> hal::blocking::spi::write::Default<u8>
                for Spi<$SPIX, PINS> {}
        )+
	}
}

macro_rules! spi123sel {
	($($SPIX:ident,)+) => {
	    $(
            impl<PINS> Spi<$SPIX, PINS> {
                /// Returns the frequency of the current kernel clock
                /// for SPI1, SPI2, SPI3
                fn kernel_clk(ccdr: &Ccdr) -> Option<Hertz> {
                    match ccdr.rb.d2ccip1r.read().spi123sel().variant() {
                        Val(d2ccip1r::SPI123SEL_A::PLL1_Q) => ccdr.clocks.pll1_q_ck(),
                        Val(d2ccip1r::SPI123SEL_A::PLL2_P) => ccdr.clocks.pll2_p_ck(),
                        Val(d2ccip1r::SPI123SEL_A::PLL3_P) => ccdr.clocks.pll3_p_ck(),
                        // Need a method of specifying pin clock
                        Val(d2ccip1r::SPI123SEL_A::I2S_CKIN) => unimplemented!(),
                        Val(d2ccip1r::SPI123SEL_A::PER) => ccdr.clocks.per_ck(),
                        _ => unreachable!(),
                    }
                }
            }
        )+
    }
}
macro_rules! spi45sel {
	($($SPIX:ident,)+) => {
	    $(
            impl<PINS> Spi<$SPIX, PINS> {
                /// Returns the frequency of the current kernel clock
                /// for SPI4, SPI5
                fn kernel_clk(ccdr: &Ccdr) -> Option<Hertz> {
                    match ccdr.rb.d2ccip1r.read().spi45sel().variant() {
                        Val(d2ccip1r::SPI45SEL_A::APB) => Some(ccdr.clocks.pclk2()),
                        Val(d2ccip1r::SPI45SEL_A::PLL2_Q) => ccdr.clocks.pll2_q_ck(),
                        Val(d2ccip1r::SPI45SEL_A::PLL3_Q) => ccdr.clocks.pll3_q_ck(),
                        Val(d2ccip1r::SPI45SEL_A::HSI_KER) => ccdr.clocks.hsi_ck(),
                        Val(d2ccip1r::SPI45SEL_A::CSI_KER) => ccdr.clocks.csi_ck(),
                        Val(d2ccip1r::SPI45SEL_A::HSE) => ccdr.clocks.hse_ck(),
                        _ => unreachable!(),
                    }
                }
            }
        )+
    }
}
macro_rules! spi6sel {
	($($SPIX:ident,)+) => {
	    $(
            impl<PINS> Spi<$SPIX, PINS> {
                /// Returns the frequency of the current kernel clock
                /// for SPI6
                fn kernel_clk(ccdr: &Ccdr) -> Option<Hertz> {
                    match ccdr.rb.d3ccipr.read().spi6sel().variant() {
                        Val(d3ccipr::SPI6SEL_A::RCC_PCLK4) => Some(ccdr.clocks.pclk4()),
                        Val(d3ccipr::SPI6SEL_A::PLL2_Q) => ccdr.clocks.pll2_q_ck(),
                        Val(d3ccipr::SPI6SEL_A::PLL3_Q) => ccdr.clocks.pll3_q_ck(),
                        Val(d3ccipr::SPI6SEL_A::HSI_KER) => ccdr.clocks.hsi_ck(),
                        Val(d3ccipr::SPI6SEL_A::CSI_KER) => ccdr.clocks.csi_ck(),
                        Val(d3ccipr::SPI6SEL_A::HSE) => ccdr.clocks.hse_ck(),
                        _ => unreachable!(),
                    }
                }
            }
        )+
    }
}

spi! {
    SPI1: (spi1, apb2enr,  spi1en, pclk2),
    SPI2: (spi2, apb1lenr, spi2en, pclk1),
    SPI3: (spi3, apb1lenr, spi3en, pclk1),
    SPI4: (spi4, apb2enr,  spi4en, pclk2),
    SPI5: (spi5, apb2enr,  spi5en, pclk2),
    SPI6: (spi6, apb4enr,  spi6en, pclk2),
}

spi123sel! {
    SPI1, SPI2, SPI3,
}
spi45sel! {
    SPI4, SPI5,
}
spi6sel! {
    SPI6,
}<|MERGE_RESOLUTION|>--- conflicted
+++ resolved
@@ -108,11 +108,7 @@
     ///
     /// Arguments:
     /// * `delay` - The delay between CS assertion and the start of the transaction in seconds.
-<<<<<<< HEAD
-    /// register for the output pin. 
-=======
     /// register for the output pin.
->>>>>>> 36f3a227
     pub fn cs_delay(&mut self, delay: f32) -> &mut Self {
         self.cs_delay = delay;
         self
